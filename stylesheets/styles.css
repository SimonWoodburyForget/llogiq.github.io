--- conflicted
+++ resolved
@@ -99,16 +99,6 @@
 
 header {
   position: fixed;
-<<<<<<< HEAD
-  background: #FFFFFF; 
-  width: 100%;
-  padding: 20px 0px; 
-  margin-top: -20px;
-}
-
-header > * {
-  display: inline-block; margin-right: 50px;
-=======
   top: 0px;
   width: 100%;
   background: #fff;
@@ -117,7 +107,6 @@
 header > * {
   display: inline-block;
   margin-right: 50px;
->>>>>>> e64a446b
 }
 
 header ul {
@@ -193,10 +182,6 @@
   margin:0 0 20px;
 }
 
-<<<<<<< HEAD
-
-=======
->>>>>>> e64a446b
 @media print, screen and (max-width: 960px) {
   
   div.wrapper {
@@ -204,26 +189,6 @@
     margin:0;
   }
   
-<<<<<<< HEAD
-  header, section {
-    float:none;
-    position:static;
-    width:auto;
-  }
-  
-  header {
-    padding-right:320px;
-  }
-  
-  section {
-    border:1px solid #e5e5e5;
-    border-width:1px 0;
-    padding:20px 0;
-    margin:0 0 20px;
-  }
-  
-=======
->>>>>>> e64a446b
   header a small {
     display:inline;
   }
